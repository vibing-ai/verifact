--- conflicted
+++ resolved
@@ -1,8 +1,6 @@
 import logging
 import os
 
-<<<<<<< HEAD
-=======
 # Try to import json_log_formatter, but don't fail if it's not available
 try:
     import json_log_formatter  # type: ignore[import-untyped]
@@ -11,7 +9,6 @@
 except ImportError:
     JSON_FORMATTER_AVAILABLE = False
 
->>>>>>> 84c69a24
 
 def setup_logging():
     """Configure logging for the application."""
