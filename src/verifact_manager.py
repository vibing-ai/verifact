--- conflicted
+++ resolved
@@ -13,15 +13,9 @@
 import chainlit as cl
 from pydantic import BaseModel, Field
 from agents import Runner, gen_trace_id, trace
-<<<<<<< HEAD
-from verifact_agents.claim_detector import ClaimDetector, Claim
-from verifact_agents.evidence_hunter import evidence_hunter_agent, Evidence
-from verifact_agents.verdict_writer import verdict_writer_agent, Verdict
-=======
 from src.verifact_agents.claim_detector import claim_detector_agent, Claim
 from src.verifact_agents.evidence_hunter import evidence_hunter_agent, Evidence
 from src.verifact_agents.verdict_writer import verdict_writer_agent, Verdict
->>>>>>> 56f3e016
 import logging
 
 logger = logging.getLogger(__name__)
@@ -127,7 +121,8 @@
         logger.info("Detecting claims...")
         claims = await self.claim_detector.process(text)
         logger.info(f"Detected {len(claims)} claims")
-<<<<<<< HEAD
+
+        return claims
         
         # Apply filtering based on configuration
         if self.config.min_checkworthiness > 0:
@@ -139,9 +134,6 @@
             claims = claims[:self.config.max_claims]
             logger.info(f"Limited to {len(claims)} claims")
             
-=======
-
->>>>>>> 56f3e016
         return claims
 
     async def _gather_evidence_for_claim(self, claim: Claim) -> list[Evidence]:
