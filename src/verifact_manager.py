"""VeriFact Factcheck Manager.

This module provides a unified pipeline that orchestrates the three agents:
1. ClaimDetector: Identifies factual claims in text
2. EvidenceHunter: Gathers evidence for claims
3. VerdictWriter: Analyzes evidence and generates verdicts

The pipeline handles data transformation between agents, error recovery,
and provides both synchronous and asynchronous operation modes.
"""

import asyncio
import logging

<<<<<<< HEAD
# import chainlit as cl
from agents import Runner, gen_trace_id, trace
from pydantic import BaseModel, Field

from verifact_agents.claim_detector import Claim, claim_detector_agent
from verifact_agents.evidence_hunter import Evidence, EvidenceHunter, deduplicate_evidence
from verifact_agents.verdict_writer import Verdict, verdict_writer_agent
=======
from agents import Runner, gen_trace_id, trace
from pydantic import BaseModel, Field

from src.verifact_agents.claim_detector import Claim, claim_detector_agent
from src.verifact_agents.evidence_hunter import Evidence, evidence_hunter_agent
from src.verifact_agents.verdict_writer import Verdict, verdict_writer_agent
>>>>>>> 84c69a24

logger = logging.getLogger(__name__)


class ManagerConfig(BaseModel):
    """Configuration options for the factcheck pipeline."""

    min_checkworthiness: float = Field(0.5, ge=0.0, le=1.0)
    max_claims: int | None = None
    evidence_per_claim: int = Field(5, ge=1)
    timeout_seconds: float = 120.0
    enable_fallbacks: bool = True
    retry_attempts: int = 2
    raise_exceptions: bool = False
    include_debug_info: bool = False


class VerifactManager:
    """Orchestrates the full fact-checking pipeline."""

    def __init__(self, config: ManagerConfig = None):
        """Initialize VeriFact manager with optional configuration."""
        self.config = config or ManagerConfig()
        self.evidence_hunter = EvidenceHunter()

    async def run(self, query: str, progress_callback=None, progress_msg=None) -> None:
        """Process text through the full factchecking pipeline.

        Args:
            query (str): The text to factcheck.
            progress_callback: Optional function to call with progress messages
            progress_msg: The Chainlit message object to update

        Returns:
            List[Verdict]: A list of verdicts for claims in the text
        """
        trace_id = gen_trace_id()
        with trace("VeriFact trace", trace_id=trace_id):
            logger.info("Starting factchecking pipeline for trace %s...", trace_id)
            if progress_callback and progress_msg:
                await progress_callback(progress_msg, "Starting factchecking pipeline...")

            # Step 1: Detect claims
            try:
                if progress_callback and progress_msg:
                    await progress_callback(progress_msg, "Detecting factual claims...")
                claims = await self._detect_claims(query)
                if not claims:
                    logger.info("No check-worthy claims detected in the text")
                    if progress_callback and progress_msg:
                        await progress_callback(
                            progress_msg, "No factual claims detected in your message."
                        )
                    return []
                if progress_callback and progress_msg:
                    await progress_callback(
                        progress_msg, f"Detected {len(claims)} claim(s). Gathering evidence..."
                    )
            except Exception as e:
                logger.exception("Error in claim detection")
                if progress_callback and progress_msg:
                    await progress_callback(progress_msg, f"Error in claim detection: {e!s}")
                raise

            # Step 2: Gather evidence for each claim (with parallelism)
            try:
                claim_evidence_pairs = []
                for idx, claim in enumerate(claims):
                    if progress_callback and progress_msg:
                        await progress_callback(
                            progress_msg,
                            f"Gathering evidence for claim {idx + 1}/{len(claims)}: '{getattr(claim, 'text', str(claim))[:60]}'...",
                        )
                    try:
                        evidence = await self._gather_evidence_for_claim(claim)
                    except Exception:
                        evidence = None
                    claim_evidence_pairs.append((claim, evidence))
                if progress_callback and progress_msg:
                    await progress_callback(
                        progress_msg, "Evidence gathering complete. Generating verdicts..."
                    )
            except Exception as e:
                logger.exception("Error in evidence gathering")
                if progress_callback and progress_msg:
                    await progress_callback(progress_msg, f"Error in evidence gathering: {e!s}")
                raise

            # Step 3: Generate verdicts for each claim
            try:
                verdicts = []
                for idx, (claim, evidence) in enumerate(claim_evidence_pairs):
                    if not evidence:
                        logger.warning("Skipping claim - no evidence found")
                        if progress_callback and progress_msg:
                            await progress_callback(
                                progress_msg,
                                f"No evidence found for claim {idx + 1}: '{getattr(claim, 'text', str(claim))[:60]}'. Skipping verdict.",
                            )
                        continue
                    if progress_callback and progress_msg:
                        await progress_callback(
                            progress_msg, f"Generating verdict for claim {idx + 1}/{len(claims)}..."
                        )
                    verdict = await self._generate_verdict_for_claim(claim, evidence)
                    verdicts.append((claim, evidence, verdict))
                if progress_callback and progress_msg:
                    await progress_callback(progress_msg, "Factchecking pipeline completed.")
            except Exception as e:
                logger.exception("Error in verdict generation")
                if progress_callback and progress_msg:
                    await progress_callback(progress_msg, f"Error in verdict generation: {e!s}")
                raise

            logger.info("Factchecking pipeline completed. Generated %d verdicts.", len(verdicts))
            return verdicts

    async def _detect_claims(self, text: str) -> list[Claim]:
        logger.info("Detecting claims...")
        result = await Runner.run(claim_detector_agent, text)

        claims = result.final_output_as(list[Claim])
        logger.info("Detected %d claims", len(claims))

        return claims

    async def _gather_evidence_for_claim(self, claim: Claim) -> list[Evidence]:
        logger.info("Gathering evidence for claim %s...", claim.text[:50])

<<<<<<< HEAD
        query = self.evidence_hunter.query_formulation(claim)

        try:
            result = await Runner.run(
                self.evidence_hunter.evidence_hunter_agent, 
                query,
                max_turns=10 
            )
            logger.info(f"Evidence gathered for claim: {result}")
        except Exception as e:
            logger.error(f"Error running evidence_hunter_agent: {e}", exc_info=True)
            result = None

        evidences = result.final_output_as(list[Evidence])
        unique_evidences = deduplicate_evidence(evidences)
        return unique_evidences
        
    async def _gather_evidence(self, claims: list[Claim]) -> list[tuple[Claim, list[Evidence] | None]]:
=======
        query = f"""
        Claim to investigate: {claim.text}
        Context of the claim: {claim.context if hasattr(claim, "context") and claim.context else "No additional context provided"}
        """

        result = await Runner.run(evidence_hunter_agent, query)
        logger.info("Evidence gathered for claim: %s", claim.text[:50])

        return result.final_output_as(list[Evidence])

    async def _gather_evidence(
        self, claims: list[Claim]
    ) -> list[tuple[Claim, list[Evidence] | None]]:
>>>>>>> 84c69a24
        tasks = [self._gather_evidence_for_claim(claim) for claim in claims]
        results = await asyncio.gather(*tasks, return_exceptions=True)
        claim_evidence_pairs = []

        for claim, result in zip(claims, results, strict=False):
            if isinstance(result, Exception):
                logger.error(
                    "Error gathering evidence for claim: %s: %s", claim.text[:50], result.message
                )
                claim_evidence_pairs.append((claim, None))
            elif result is None:
                logger.warning("No evidence found for claim: %s", claim.text[:50])
                claim_evidence_pairs.append((claim, None))
            else:
                claim_evidence_pairs.append((claim, result))

        return claim_evidence_pairs

    async def _generate_verdict_for_claim(self, claim: Claim, evidence: list[Evidence]) -> Verdict:
        logger.info("Generating verdict for claim %s...", claim.text[:50])
        # TODO: add formatting of evidence and citations before creating the prompt

        prompt = f"""
        Claim to investigate: {claim.text}
        Evidence: {evidence}
        """

        result = await Runner.run(verdict_writer_agent, prompt)
        return result.final_output_as(Verdict)

    async def _generate_all_verdicts(
        self, claims_with_evidence: list[tuple[Claim, list[Evidence]]]
    ) -> list[Verdict]:
        logger.info("Generating verdicts...")
        verdicts = []
        for claim, evidence in claims_with_evidence:
            logger.info("Claim: %s", claim.text[:50])
            if not evidence:
                logger.warning("Skipping claim - no evidence found")
                continue

            logger.info("Evidence: %s | %s", evidence, type(evidence))
            logger.info("Generating verdict for claim with %d evidence pieces", len(evidence))
            verdict = await self._generate_verdict_for_claim(claim, evidence)

            verdicts.append(verdict)
            logger.info("Generated verdict: %s", verdict.verdict)

        return verdicts


# testing
if __name__ == "__main__":
    # load env
    from dotenv import load_dotenv

    load_dotenv()
    from utils.logging.logging_config import setup_logging

    setup_logging()
    manager = VerifactManager()
<<<<<<< HEAD
    query = "Finding Dory was penned by someone who works primarily at Pixar."
    verdicts = asyncio.run(manager.run(query))
    print(verdicts)
=======
    query = "The sky is blue and the grass is green"
    verdicts = asyncio.run(manager.run(query))
>>>>>>> 84c69a24
<|MERGE_RESOLUTION|>--- conflicted
+++ resolved
@@ -12,22 +12,17 @@
 import asyncio
 import logging
 
-<<<<<<< HEAD
 # import chainlit as cl
 from agents import Runner, gen_trace_id, trace
 from pydantic import BaseModel, Field
 
 from verifact_agents.claim_detector import Claim, claim_detector_agent
-from verifact_agents.evidence_hunter import Evidence, EvidenceHunter, deduplicate_evidence
+from verifact_agents.evidence_hunter import (
+    Evidence,
+    EvidenceHunter,
+    deduplicate_evidence,
+)
 from verifact_agents.verdict_writer import Verdict, verdict_writer_agent
-=======
-from agents import Runner, gen_trace_id, trace
-from pydantic import BaseModel, Field
-
-from src.verifact_agents.claim_detector import Claim, claim_detector_agent
-from src.verifact_agents.evidence_hunter import Evidence, evidence_hunter_agent
-from src.verifact_agents.verdict_writer import Verdict, verdict_writer_agent
->>>>>>> 84c69a24
 
 logger = logging.getLogger(__name__)
 
@@ -157,7 +152,6 @@
     async def _gather_evidence_for_claim(self, claim: Claim) -> list[Evidence]:
         logger.info("Gathering evidence for claim %s...", claim.text[:50])
 
-<<<<<<< HEAD
         query = self.evidence_hunter.query_formulation(claim)
 
         try:
@@ -176,21 +170,6 @@
         return unique_evidences
         
     async def _gather_evidence(self, claims: list[Claim]) -> list[tuple[Claim, list[Evidence] | None]]:
-=======
-        query = f"""
-        Claim to investigate: {claim.text}
-        Context of the claim: {claim.context if hasattr(claim, "context") and claim.context else "No additional context provided"}
-        """
-
-        result = await Runner.run(evidence_hunter_agent, query)
-        logger.info("Evidence gathered for claim: %s", claim.text[:50])
-
-        return result.final_output_as(list[Evidence])
-
-    async def _gather_evidence(
-        self, claims: list[Claim]
-    ) -> list[tuple[Claim, list[Evidence] | None]]:
->>>>>>> 84c69a24
         tasks = [self._gather_evidence_for_claim(claim) for claim in claims]
         results = await asyncio.gather(*tasks, return_exceptions=True)
         claim_evidence_pairs = []
@@ -252,11 +231,5 @@
 
     setup_logging()
     manager = VerifactManager()
-<<<<<<< HEAD
     query = "Finding Dory was penned by someone who works primarily at Pixar."
-    verdicts = asyncio.run(manager.run(query))
-    print(verdicts)
-=======
-    query = "The sky is blue and the grass is green"
-    verdicts = asyncio.run(manager.run(query))
->>>>>>> 84c69a24
+    verdicts = asyncio.run(manager.run(query))