"""VeriFact Factcheck Manager.

This module provides a unified pipeline that orchestrates the three agents:
1. ClaimDetector: Identifies factual claims in text
2. EvidenceHunter: Gathers evidence for claims
3. VerdictWriter: Analyzes evidence and generates verdicts

The pipeline handles data transformation between agents, error recovery,
and provides both synchronous and asynchronous operation modes.
"""

import asyncio
<<<<<<< HEAD
=======
import chainlit as cl
from pydantic import BaseModel, Field
from agents import Runner, gen_trace_id, trace
from src.verifact_agents.claim_detector import claim_detector_agent, Claim
from src.verifact_agents.evidence_hunter import evidence_hunter_agent, Evidence
from src.verifact_agents.verdict_writer import verdict_writer_agent, Verdict
>>>>>>> e82cff93
import logging

from agents import Runner, gen_trace_id, trace
from pydantic import BaseModel, Field

from verifact_agents.claim_detector import Claim, claim_detector_agent
from verifact_agents.evidence_hunter import Evidence, EvidenceHunter, deduplicate_evidence
from verifact_agents.verdict_writer import Verdict, verdict_writer_agent

logger = logging.getLogger(__name__)

    
class ManagerConfig(BaseModel):
    """Configuration options for the factcheck pipeline."""

    min_checkworthiness: float = Field(0.5, ge=0.0, le=1.0)
    max_claims: int | None = None
    evidence_per_claim: int = Field(5, ge=1)
    timeout_seconds: float = 120.0
    enable_fallbacks: bool = True
    retry_attempts: int = 2
    raise_exceptions: bool = False
    include_debug_info: bool = False


class VerifactManager:
    def __init__(self, config: ManagerConfig = None):
        self.config = config or ManagerConfig()
        self.evidence_hunter = EvidenceHunter()

    async def run(self, query: str, progress_callback=None, progress_msg=None) -> None:
        """Process text through the full factchecking pipeline.

        Args:
            text: The text to factcheck
            progress_callback: Optional function to call with progress messages
            progress_msg: The Chainlit message object to update

        Returns:
            List[Verdict]: A list of verdicts for claims in the text
        """
        trace_id = gen_trace_id()
        with trace("VeriFact trace", trace_id=trace_id):
            logger.info(f"Starting factchecking pipeline for trace {trace_id}...")
            if progress_callback and progress_msg:
                await progress_callback(progress_msg, "Starting factchecking pipeline...")

            # Step 1: Detect claims
            try:
                if progress_callback and progress_msg:
                    await progress_callback(progress_msg, "Detecting factual claims...")
                claims = await self._detect_claims(query)
                if not claims:
                    logger.info("No check-worthy claims detected in the text")
                    if progress_callback and progress_msg:
                        await progress_callback(progress_msg, "No factual claims detected in your message.")
                    return []
                if progress_callback and progress_msg:
                    await progress_callback(progress_msg, f"Detected {len(claims)} claim(s). Gathering evidence...")
            except Exception as e:
                logger.error("Error in claim detection: %s", str(e), exc_info=True)
                if progress_callback and progress_msg:
                    await progress_callback(progress_msg, f"Error in claim detection: {str(e)}")
                raise

            # Step 2: Gather evidence for each claim (with parallelism)
            try:
                claim_evidence_pairs = []
                for idx, claim in enumerate(claims):
                    if progress_callback and progress_msg:
                        await progress_callback(progress_msg, f"Gathering evidence for claim {idx+1}/{len(claims)}: '{getattr(claim, 'text', str(claim))[:60]}'...")
                    try:
                        evidence = await self._gather_evidence_for_claim(claim)
                    except Exception as e:
                        evidence = None
                    claim_evidence_pairs.append((claim, evidence))
                if progress_callback and progress_msg:
                    await progress_callback(progress_msg, "Evidence gathering complete. Generating verdicts...")
            except Exception as e:
                logger.error("Error in evidence gathering: %s", str(e), exc_info=True)
                if progress_callback and progress_msg:
                    await progress_callback(progress_msg, f"Error in evidence gathering: {str(e)}")
                raise

            # Step 3: Generate verdicts for each claim
            try:
                verdicts = []
                for idx, (claim, evidence) in enumerate(claim_evidence_pairs):
                    if not evidence:
                        logger.warning(f"Skipping claim - no evidence found")
                        if progress_callback and progress_msg:
                            await progress_callback(progress_msg, f"No evidence found for claim {idx+1}: '{getattr(claim, 'text', str(claim))[:60]}'. Skipping verdict.")
                        continue
                    if progress_callback and progress_msg:
                        await progress_callback(progress_msg, f"Generating verdict for claim {idx+1}/{len(claims)}...")
                    verdict = await self._generate_verdict_for_claim(claim, evidence)
                    verdicts.append((claim, evidence, verdict))
                if progress_callback and progress_msg:
                    await progress_callback(progress_msg, "Factchecking pipeline completed.")
            except Exception as e:
                logger.error("Error in verdict generation: %s", str(e), exc_info=True)
                if progress_callback and progress_msg:
                    await progress_callback(progress_msg, f"Error in verdict generation: {str(e)}")
                raise

            logger.info("Factchecking pipeline completed. Generated %d verdicts.", len(verdicts))
            return verdicts

    async def _detect_claims(self, text: str) -> list[Claim]:
        logger.info("Detecting claims...")
        result = await Runner.run(claim_detector_agent, text)

        claims = result.final_output_as(list[Claim])
        logger.info(f"Detected {len(claims)} claims")

        return claims

    async def _gather_evidence_for_claim(self, claim: Claim) -> list[Evidence]:
        logger.info(f"Gathering evidence for claim {claim.text[:50]}...")

        # query = f"""
        # Claim to investigate: {claim.text}
        # Context of the claim: {claim.context if hasattr(claim, "context") and claim.context else "No additional context provided"}
        # """
        query = self.evidence_hunter.query_formulation(claim)

<<<<<<< HEAD
        result = await Runner.run(self.evidence_hunter.evidence_hunter_agent, query)
        logger.info(f"Evidence gathered for claim: {result}")
=======
        result = await Runner.run(evidence_hunter_agent, query)
        logger.info(f"Evidence gathered for claim: {claim.text[:50]}")
>>>>>>> e82cff93

        evidences = result.final_output_as(list[Evidence])
        unique_evidences = deduplicate_evidence(evidences)
        return unique_evidences
        
    async def _gather_evidence(self, claims: list[Claim]) -> list[tuple[Claim, list[Evidence] | None]]:
        tasks = [self._gather_evidence_for_claim(claim) for claim in claims]
        results = await asyncio.gather(*tasks, return_exceptions=True)
        claim_evidence_pairs = []

        for claim, result in zip(claims, results):
            if isinstance(result, Exception):
                logger.error(f"Error gathering evidence for claim: {claim.text[:50]}: {result.message}", exc_info=True)
                claim_evidence_pairs.append((claim, None))
            elif result is None:
                logger.warning(f"No evidence found for claim: {claim.text[:50]}")
                claim_evidence_pairs.append((claim, None))
            else:
                #logger.info(f"DEBUG: Evidence gathered for claim: {result}")
                claim_evidence_pairs.append((claim, result))

        return claim_evidence_pairs

    async def _generate_verdict_for_claim(self, claim: Claim, evidence: list[Evidence]) -> Verdict:
        logger.info(f"Generating verdict for claim {claim.text[:50]}...")
        # TODO: add formatting of evidence and citations before creating the prompt

        prompt = f"""
        Claim to investigate: {claim.text}
        Evidence: {evidence}
        """

        result = await Runner.run(verdict_writer_agent, prompt)
        return result.final_output_as(Verdict)

    async def _generate_all_verdicts(self, claims_with_evidence: list[tuple[Claim, list[Evidence]]]) -> list[Verdict]:
        logger.info("Generating verdicts...")
        verdicts = []
        for claim, evidence in claims_with_evidence:
            logger.info(f"Claim: {claim.text[:50]}")
            if not evidence:
                logger.warning(f"Skipping claim - no evidence found")
                continue
            
            logger.info(f"Evidence: {evidence} | {type(evidence)}")
            logger.info("Generating verdict for claim with %d evidence pieces", len(evidence))
            verdict = await self._generate_verdict_for_claim(claim, evidence)

            verdicts.append(verdict)
            logger.info("Generated verdict: %s", verdict.verdict)

        return verdicts
    
# testing
if __name__ == "__main__":
    # load env
    from dotenv import load_dotenv
    load_dotenv()
    from utils.logging.logging_config import setup_logging
    setup_logging()
    manager = VerifactManager()
    query = "The sky is blue and grasses are green."
    verdicts = asyncio.run(manager.run(query))
    print(verdicts)<|MERGE_RESOLUTION|>--- conflicted
+++ resolved
@@ -10,17 +10,9 @@
 """
 
 import asyncio
-<<<<<<< HEAD
-=======
+import logging
+
 import chainlit as cl
-from pydantic import BaseModel, Field
-from agents import Runner, gen_trace_id, trace
-from src.verifact_agents.claim_detector import claim_detector_agent, Claim
-from src.verifact_agents.evidence_hunter import evidence_hunter_agent, Evidence
-from src.verifact_agents.verdict_writer import verdict_writer_agent, Verdict
->>>>>>> e82cff93
-import logging
-
 from agents import Runner, gen_trace_id, trace
 from pydantic import BaseModel, Field
 
@@ -145,13 +137,8 @@
         # """
         query = self.evidence_hunter.query_formulation(claim)
 
-<<<<<<< HEAD
         result = await Runner.run(self.evidence_hunter.evidence_hunter_agent, query)
         logger.info(f"Evidence gathered for claim: {result}")
-=======
-        result = await Runner.run(evidence_hunter_agent, query)
-        logger.info(f"Evidence gathered for claim: {claim.text[:50]}")
->>>>>>> e82cff93
 
         evidences = result.final_output_as(list[Evidence])
         unique_evidences = deduplicate_evidence(evidences)
